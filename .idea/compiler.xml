<?xml version="1.0" encoding="UTF-8"?>
<project version="4">
  <component name="CompilerConfiguration">
    <annotationProcessing>
      <profile name="Maven default annotation processors profile" enabled="true">
        <sourceOutputDir name="target/generated-sources/annotations" />
        <sourceTestOutputDir name="target/generated-test-sources/test-annotations" />
        <outputRelativeToContentRoot value="true" />
        <module name="base-domain" />
        <module name="order-status-service" />
        <module name="order-service" />
<<<<<<< HEAD
        <module name="wallet-service" />
=======
        <module name="user-service" />
>>>>>>> 4cdf05ba
        <module name="matching-service" />
      </profile>
    </annotationProcessing>
    <bytecodeTargetLevel>
<<<<<<< HEAD
      <module name="account-service" target="17" />
      <module name="market-data-service" target="17" />
      <module name="user-service" target="17" />
=======
      <module name="market-data-service" target="17" />
>>>>>>> 4cdf05ba
    </bytecodeTargetLevel>
  </component>
  <component name="JavacSettings">
    <option name="ADDITIONAL_OPTIONS_OVERRIDE">
      <module name="account-service" options="-parameters" />
      <module name="base-domain" options="-parameters" />
      <module name="matching-service" options="-parameters" />
      <module name="order-service" options="-parameters" />
      <module name="order-status-service" options="-parameters" />
<<<<<<< HEAD
      <module name="wallet-service" options="-parameters" />
=======
      <module name="user-service" options="-parameters" />
>>>>>>> 4cdf05ba
    </option>
  </component>
</project><|MERGE_RESOLUTION|>--- conflicted
+++ resolved
@@ -9,36 +9,16 @@
         <module name="base-domain" />
         <module name="order-status-service" />
         <module name="order-service" />
-<<<<<<< HEAD
-        <module name="wallet-service" />
-=======
-        <module name="user-service" />
->>>>>>> 4cdf05ba
         <module name="matching-service" />
       </profile>
     </annotationProcessing>
-    <bytecodeTargetLevel>
-<<<<<<< HEAD
-      <module name="account-service" target="17" />
-      <module name="market-data-service" target="17" />
-      <module name="user-service" target="17" />
-=======
-      <module name="market-data-service" target="17" />
->>>>>>> 4cdf05ba
-    </bytecodeTargetLevel>
   </component>
   <component name="JavacSettings">
     <option name="ADDITIONAL_OPTIONS_OVERRIDE">
-      <module name="account-service" options="-parameters" />
       <module name="base-domain" options="-parameters" />
       <module name="matching-service" options="-parameters" />
       <module name="order-service" options="-parameters" />
       <module name="order-status-service" options="-parameters" />
-<<<<<<< HEAD
-      <module name="wallet-service" options="-parameters" />
-=======
-      <module name="user-service" options="-parameters" />
->>>>>>> 4cdf05ba
     </option>
   </component>
 </project>